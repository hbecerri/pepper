--- conflicted
+++ resolved
@@ -236,11 +236,7 @@
             self.modify_weight(weightname, factors[0], factors[1], mask)
         if self.on_cutdone is not None:
             self.on_cutdone(data=self.final,
-<<<<<<< HEAD
-                            systematics=self.masked_systematics,
-=======
                             systematics=self.final_systematics,
->>>>>>> bf838d27
                             cut=name)
 
     def _pad_npcolumndata(self, data, defaultval=None, mask=None):
