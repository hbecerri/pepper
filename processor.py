--- conflicted
+++ resolved
@@ -92,7 +92,7 @@
         self._frozen = False
 
         self._cutflow = processor.defaultdict_accumulator(int)
-        if is_mc == True:
+        if is_mc is True:
             self._weight_col = "genWeight"
         else:
             self._weight_col = None
@@ -282,14 +282,9 @@
 
         Arguments:
         config -- A Config instance, defining the configuration to use
-<<<<<<< HEAD
-        destdir -- Destination directory, where the event HDF5s are to be saved
-=======
         destdir -- Destination directory, where the event HDF5s are saved.
                    Every chunk will be saved in its own file. If `None`,
                    nothing will be saved.
->>>>>>> b3ad6301
-
         """
         self.config = config
         self.destdir = destdir
@@ -392,22 +387,20 @@
         selector.set_column(self.build_lepton_column, "Lepton")
         selector.add_cut(self.lepton_pair, "At least 2 leps")
         selector.add_cut(self.opposite_sign_lepton_pair, "Opposite sign")
-<<<<<<< HEAD
-=======
+
         selector.set_column(self.same_flavor, "is_same_flavor")
         selector.set_column(self.mll, "mll")
->>>>>>> b3ad6301
 
         selector.freeze_selection()
 
         selector.add_cut(self.no_additional_leptons, "No add. leps")
-        selector.set_column(self.same_flavor, "is_same_flavor")
         selector.add_cut(self.channel_trigger_matching, "Chn. trig. match")
         selector.add_cut(self.lep_pt_requirement, "Req lep pT")
         selector.add_cut(self.good_mll, "M_ll")
         selector.add_cut(self.z_window, "Z window")
 
         selector.set_column(self.build_jet_column, "Jet")
+        selector.add_cut(self.has_jets, "#Jets >= n")
         selector.add_cut(self.two_good_jets, "2 jets pt>30")
         selector.add_cut(self.btag_cut, "At least %d btag"
                          % self.config["num_atleast_btagged"])
@@ -438,12 +431,7 @@
         m_wplus = reco_objects.masked["Wplus"][best].mass.content
         m_top = reco_objects.masked["top"][best].mass.content
 
-<<<<<<< HEAD
-        output["cutflow"][dsname] = selector.cutflow
-        output["Mttbar"].fill(dataset=dsname, Mttbar=Mttbar,
-=======
         output["Mttbar"].fill(dataset=dsname, Mttbar=m_ttbar,
->>>>>>> b3ad6301
                               weight=reco_objects.masked["weight"])
         output["Mt"].fill(dataset=dsname, Mt=m_top,
                           weight=reco_objects.masked["weight"])
@@ -584,11 +572,11 @@
                 return data["Muon_pfIsoId"] > 4
             if iso_value == "very_very_tight":
                 return data["Muon_pfIsoId"] > 5
-        elif iso =="dR<0.3_chg":
+        elif iso == "dR<0.3_chg":
             return data["Muon_pfRelIso03_chg"] < value
-        elif iso =="dR<0.4_all":
+        elif iso == "dR<0.4_all":
             return data["Muon_pfRelIso03_all"] < value
-        elif iso =="dR<0.3_chg":
+        elif iso == "dR<0.3_chg":
             return data["Muon_pfRelIso04_all"] < value
 
     def good_muon(self, data):
@@ -622,7 +610,7 @@
             arr = awkward.concatenate([data["Electron_" + key][ge],
                                        data["Muon_" + key][gm]], axis=1)
             offsets = arr.offsets
-            lep_dict[key] = arr.flatten() #Could use concatenate here
+            lep_dict[key] = arr.flatten()  # Could use concatenate here
         leptons = Jca.candidatesfromoffsets(offsets, **lep_dict)
 
         # Sort leptons by pt
@@ -643,29 +631,78 @@
         return (abs(data["Lepton"][:, 0].pdgId)
                 == abs(data["Lepton"][:, 1].pdgId))
 
-<<<<<<< HEAD
-    def no_additional_leptons(self, data):
-        e_id, eta_min, eta_max, pt_min, pt_max = self.config[[
-            "additional_ele_id", "good_ele_eta_min", "good_ele_eta_max",
-            "good_ele_pt_min", "good_ele_pt_max"]]
-        SC_eta_abs = abs(data["Electron_eta"]
-                    + data["Electron_deltaEtaSC"])
-        add_ele = (self.electron_id(e_id, data)
-            & ~self.in_transreg(SC_eta_abs)
-            & (eta_min < data["Electron_eta"])
-            & (data["Electron_eta"] < eta_max)
-            & (pt_min < data["Electron_pt"]))
-        m_id, m_iso, m_iso_value, eta_min, eta_max, pt_min, pt_max, = self.config[[
-            "additional_muon_id", "additional_muon_iso",
-            "additional_muon_iso_value", "good_muon_eta_min", "good_muon_eta_max",
-            "good_muon_pt_min", "good_muon_pt_max"]]
-        add_muon = (self.muon_id(m_id, data)
-                    & self.muon_iso(m_iso, m_iso_value, data)
-                    & (eta_min < data["Muon_eta"])
-                    & (data["Muon_eta"] < eta_max)
-                    & (pt_min < data["Muon_pt"])
-                    & (data["Muon_pt"] < pt_max))
-        return add_ele.sum() + add_muon.sum() <= 2
+    def mll(self, data):
+        return (data["Lepton"].p4[:, 0] + data["Lepton"].p4[:, 1]).mass
+
+    def good_jet(self, data):
+        j_id, lep_dist, eta_min, eta_max, pt_min, pt_max = self.config[[
+            "good_jet_id", "good_jet_lepton_distance", "good_jet_eta_min",
+            "good_jet_eta_max", "good_jet_pt_min", "good_jet_pt_max"]]
+        if j_id == "skip":
+            has_id = True
+        elif j_id == "cut:loose":
+            has_id = (data["Jet_jetId"] & 0b1).astype(bool)
+            # Always False in 2017 and 2018
+        elif j_id == "cut:tight":
+            has_id = (data["Jet_jetId"] & 0b10).astype(bool)
+        elif j_id == "cut:tightlepveto":
+            has_id = (data["Jet_jetId"] & 0b100).astype(bool)
+        else:
+            raise utils.config.ConfigError(
+                    "Invalid good_jet_id: {}".format(j_id))
+
+        j_eta = data["Jet_eta"]
+        j_phi = data["Jet_phi"]
+        l_eta = data["Lepton"].eta
+        l_phi = data["Lepton"].phi
+        j_eta, l_eta = j_eta.cross(l_eta, nested=True).unzip()
+        j_phi, l_phi = j_phi.cross(l_phi, nested=True).unzip()
+        delta_eta = j_eta - l_eta
+        delta_phi = j_phi - l_phi
+        delta_r = np.hypot(delta_eta, delta_phi)
+        has_lepton_close = (delta_r < lep_dist).any()
+
+        return (has_id
+                & (~has_lepton_close)
+                & (eta_min < data["Jet_eta"])
+                & (data["Jet_eta"] < eta_max)
+                & (pt_min < data["Jet_pt"])
+                & (data["Jet_pt"] < pt_max))
+
+    def build_jet_column(self, data):
+        keys = ["pt", "eta", "phi", "mass", "hadronFlavour"]
+        jet_dict = {}
+        gj = self.good_jet(data)
+        for key in keys:
+            if "Jet_" + key not in data:
+                continue
+            arr = data["Jet_" + key][gj]
+            offsets = arr.offsets
+            jet_dict[key] = arr.flatten()
+
+        # Evaluate b-tagging
+        tagger, wp = self.config["btag"].split(":")
+        if tagger == "deepcsv":
+            disc = data["Jet_btagDeepB"][gj]
+        elif tagger == "deepjet":
+            disc = data["Jet_btagDeepFlavB"][gj]
+        else:
+            raise utils.config.ConfigError(
+                "Invalid tagger name: {}".format(tagger))
+        year = self.config["year"]
+        wptuple = btagging.BTAG_WP_CUTS[tagger][year]
+        if not hasattr(wptuple, wp):
+            raise utils.config.ConfigError(
+                "Invalid working point \"{}\" for {} in year {}".format(
+                    wp, tagger, year))
+        jet_dict["btag"] = disc.flatten()
+        jet_dict["btagged"] = (disc > getattr(wptuple, wp)).flatten()
+
+        jets = Jca.candidatesfromoffsets(offsets, **jet_dict)
+
+        # Sort jets by pt
+        jets = jets[jets.pt.argsort()]
+        return jets
 
     def channel_trigger_matching(self, data):
         p0 = abs(data["Lepton"].pdgId[:, 0])
@@ -699,8 +736,34 @@
         return n >= self.config["lep_pt_num_satisfied"]
 
     def good_mll(self, data):
-        return ((data["Lepton"].p4[:, 0] + data["Lepton"].p4[:, 1]).mass
-                > self.config["mll_min"])
+        return data["mll"] > self.config["mll_min"]
+
+    def no_additional_leptons(self, data):
+        e_id, eta_min, eta_max, pt_min, pt_max = self.config[[
+            "additional_ele_id", "good_ele_eta_min", "good_ele_eta_max",
+            "good_ele_pt_min", "good_ele_pt_max"]]
+        SC_eta_abs = abs(data["Electron_eta"]
+                         + data["Electron_deltaEtaSC"])
+        add_ele = (self.electron_id(e_id, data)
+                   & ~self.in_transreg(SC_eta_abs)
+                   & (eta_min < data["Electron_eta"])
+                   & (data["Electron_eta"] < eta_max)
+                   & (pt_min < data["Electron_pt"]))
+        m_id, m_iso, m_iso_value, eta_min, eta_max, pt_min, pt_max =\
+            self.config[["additional_muon_id",
+                         "additional_muon_iso",
+                         "additional_muon_iso_value",
+                         "good_muon_eta_min",
+                         "good_muon_eta_max",
+                         "good_muon_pt_min",
+                         "good_muon_pt_max"]]
+        add_muon = (self.muon_id(m_id, data)
+                    & self.muon_iso(m_iso, m_iso_value, data)
+                    & (eta_min < data["Muon_eta"])
+                    & (data["Muon_eta"] < eta_max)
+                    & (pt_min < data["Muon_pt"])
+                    & (data["Muon_pt"] < pt_max))
+        return add_ele.sum() + add_muon.sum() <= 2
 
     def z_window(self, data):
         m_min = self.config["z_boson_window_start"]
@@ -708,154 +771,12 @@
         is_sf = data["is_same_flavor"]
         invmass = (data["Lepton"].p4[:, 0] + data["Lepton"].p4[:, 1]).mass
         return ~is_sf | ((invmass <= m_min) | (m_max <= invmass))
-=======
-    def mll(self, data):
-        return (data["Lepton"].p4[:, 0] + data["Lepton"].p4[:, 1]).mass
->>>>>>> b3ad6301
-
-    def good_jet(self, data):
-        j_id, lep_dist, eta_min, eta_max, pt_min, pt_max = self.config[[
-            "good_jet_id", "good_jet_lepton_distance", "good_jet_eta_min",
-            "good_jet_eta_max", "good_jet_pt_min", "good_jet_pt_max"]]
-        if j_id == "skip":
-            has_id = True
-        elif j_id == "cut:loose":
-            has_id = (data["Jet_jetId"] & 0b1).astype(bool)
-            # Always False in 2017 and 2018
-        elif j_id == "cut:tight":
-            has_id = (data["Jet_jetId"] & 0b10).astype(bool)
-        elif j_id == "cut:tightlepveto":
-            has_id = (data["Jet_jetId"] & 0b100).astype(bool)
-        else:
-            raise utils.config.ConfigError(
-                    "Invalid good_jet_id: {}".format(j_id))
-
-<<<<<<< HEAD
-=======
-        lep_dist = self.config["good_jet_lepton_distance"]
-
-        # Check if there are leptons close by
->>>>>>> b3ad6301
-        j_eta = data["Jet_eta"]
-        j_phi = data["Jet_phi"]
-        l_eta = data["Lepton"].eta
-        l_phi = data["Lepton"].phi
-        j_eta, l_eta = j_eta.cross(l_eta, nested=True).unzip()
-        j_phi, l_phi = j_phi.cross(l_phi, nested=True).unzip()
-        delta_eta = j_eta - l_eta
-        delta_phi = j_phi - l_phi
-        delta_r = np.hypot(delta_eta, delta_phi)
-        has_lepton_close = (delta_r < lep_dist).any()
-
-        return (has_id
-                & (~has_lepton_close)
-                & (eta_min < data["Jet_eta"])
-                & (data["Jet_eta"] < eta_max)
-                & (pt_min < data["Jet_pt"])
-                & (data["Jet_pt"] < pt_max))
-
-    def build_jet_column(self, data):
-        keys = ["pt", "eta", "phi", "mass", "hadronFlavour"]
-        jet_dict = {}
-        gj = self.good_jet(data)
-        for key in keys:
-            if "Jet_" + key not in data:
-                continue
-            arr = data["Jet_" + key][gj]
-            offsets = arr.offsets
-            jet_dict[key] = arr.flatten()
-
-        # Evaluate b-tagging
-        tagger, wp = self.config["btag"].split(":")
-        if tagger == "deepcsv":
-            disc = data["Jet_btagDeepB"][gj]
-        elif tagger == "deepjet":
-            disc = data["Jet_btagDeepFlavB"][gj]
-        else:
-            raise utils.config.ConfigError(
-                "Invalid tagger name: {}".format(tagger))
-        year = self.config["year"]
-        wptuple = btagging.BTAG_WP_CUTS[tagger][year]
-        if not hasattr(wptuple, wp):
-            raise utils.config.ConfigError(
-                "Invalid working point \"{}\" for {} in year {}".format(
-                    wp, tagger, year))
-        jet_dict["btag"] = disc.flatten()
-        jet_dict["btagged"] = (disc > getattr(wptuple, wp)).flatten()
-
-        jets = Jca.candidatesfromoffsets(offsets, **jet_dict)
-
-        # Sort jets by pt
-        jets = jets[jets.pt.argsort()]
-        return jets
-
-<<<<<<< HEAD
+
+    def has_jets(self, data):
+        return self.config["num_jets_atleast"] <= data["Jet"].counts
+
     def two_good_jets(self, data):
         return (data["Jet"].pt > self.config["2_lead_jet_pt_min"]).sum() > 1
-=======
-    def channel_trigger_matching(self, data):
-        p0 = abs(data["Lepton"].pdgId[:, 0])
-        p1 = abs(data["Lepton"].pdgId[:, 1])
-        is_ee = (p0 == 11) & (p1 == 11)
-        is_mm = (p0 == 13) & (p1 == 13)
-        is_em = (~is_ee) & (~is_mm)
-        triggers = self.config["channel_trigger_map"]
-
-        ret = np.full(data.size, False)
-        if "ee" in triggers:
-            ret |= is_ee & self.passing_trigger(triggers["ee"], [], data)
-        if "mumu" in triggers:
-            ret |= is_mm & self.passing_trigger(triggers["mumu"], [], data)
-        if "emu" in triggers:
-            ret |= is_em & self.passing_trigger(triggers["emu"], [], data)
-        if "e" in triggers:
-            ret |= is_ee & self.passing_trigger(triggers["e"], [], data)
-            ret |= is_em & self.passing_trigger(triggers["e"], [], data)
-        if "mu" in triggers:
-            ret |= is_mm & self.passing_trigger(triggers["mu"], [], data)
-            ret |= is_em & self.passing_trigger(triggers["mu"], [], data)
-
-        return ret
-
-    def lep_pt_requirement(self, data):
-        n = np.zeros(data.size)
-        for i, pt_min in enumerate(self.config["lep_pt_min"]):
-            mask = data["Lepton"].counts > i
-            n[mask] += (pt_min < data["Lepton"].pt[mask, i]).astype(int)
-        return n >= self.config["lep_pt_num_satisfied"]
-
-    def good_mll(self, data):
-        return data["mll"] > self.config["mll_min"]
-
-    def no_additional_leptons(self, data):
-        e_sel = ~data["is_good_electron"]
-        add_ele = (self.electron_id(self.config["additional_ele_id"], data)
-                   & e_sel)
-
-        m_iso = self.config["additional_muon_iso"]
-        m_sel = ~data["is_good_muon"]
-        add_muon = (self.muon_id(self.config["additional_muon_id"], data)
-                    & (data["Muon_pfRelIso04_all"] < m_iso)
-                    & m_sel)
-        return (~add_ele.any()) & (~add_muon.any())
-
-    def z_window(self, data):
-        m_min = self.config["z_boson_window_start"]
-        m_max = self.config["z_boson_window_end"]
-        is_sf = data["is_same_flavor"]
-        invmass = (data["Lepton"].p4[:, 0] + data["Lepton"].p4[:, 1]).mass
-        return ~is_sf | ((invmass <= m_min) | (m_max <= invmass))
-
-    def has_jets(self, data):
-        return self.config["num_jets_atleast"] <= data["Jet"].counts
-
-    def jet_pt_requirement(self, data):
-        n = np.zeros(data.size)
-        for i, pt_min in enumerate(self.config["jet_pt_min"]):
-            mask = data["Jet"].counts > i
-            n[mask] += (pt_min < data["Jet"].pt[mask, i]).astype(int)
-        return n >= self.config["jet_pt_num_satisfied"]
->>>>>>> b3ad6301
 
     def btag_cut(self, data):
         num_btagged = data["Jet"]["btagged"].sum()
