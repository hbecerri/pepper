import os
import sys
from functools import partial, reduce
from collections import namedtuple
import numpy as np
import awkward as ak
import coffea
import coffea.lumi_tools
import coffea.jetmet_tools
import uproot
import logging
from copy import copy

import pepper
from pepper import sonnenschein, betchart
import pepper.config


if sys.version_info >= (3, 7):
    VariationArg = namedtuple(
        "VariationArgs", ["name", "junc", "jer", "met"],
        defaults=(None, "central", "central"))
else:
    # defaults in nampedtuple were introduced in python 3.7
    # As soon as CMSSW offers 3.7 or newer, remove this
    class VariationArg(
            namedtuple("VariationArg", ["name", "junc", "jer", "met"])):
        def __new__(cls, name, junc=None, jer="central", met="central"):
            return cls.__bases__[0].__new__(cls, name, junc, jer, met)

logger = logging.getLogger(__name__)


class ProcessorTTbarLL(pepper.Processor):
    """Processor for the Top-pair with dileptonic decay selection"""

    def __init__(self, config, destdir):
        """Create a new Processor

        Arguments:
        config -- A Config instance, defining the configuration to use
        destdir -- Destination directory, where the event HDF5s are saved.
                   Every chunk will be saved in its own file. If `None`,
                   nothing will be saved.
        """
        super().__init__(config, destdir)

        if "top_pt_reweighting" in self.config:
            self.topptweighter = self.config["top_pt_reweighting"]
        else:
            self.topptweighter = None

        if "lumimask" in config:
            self.lumimask = self.config["lumimask"]
        else:
            logger.warning("No lumimask specified")
            self.lumimask = None
        if "pileup_reweighting" in self.config:
            self.puweighter = self.config["pileup_reweighting"]
        else:
            logger.warning("No pileup reweigthing specified")
            self.puweighter = None
        if ("electron_sf" in self.config
                and len(self.config["electron_sf"]) > 0):
            self.electron_sf = self.config["electron_sf"]
        else:
            logger.warning("No electron scale factors specified")
            self.electron_sf = []
        if "muon_sf" in self.config and len(self.config["muon_sf"]) > 0:
            self.muon_sf = self.config["muon_sf"]
        else:
            logger.warning("No muon scale factors specified")
            self.muon_sf = []
        if "btag_sf" in self.config and len(self.config["btag_sf"]) > 0:
            self.btagweighters = config["btag_sf"]
        else:
            logger.warning("No btag scale factor specified")
            self.btagweighters = None

        if "jet_uncertainty" in self.config:
            self._junc = self.config["jet_uncertainty"]
        else:
            if config["compute_systematics"]:
                logger.warning("No jet uncertainty specified")
            self._junc = None

        if "jet_resolution" in self.config and "jet_ressf" in self.config:
            self._jer = self.config["jet_resolution"]
            self._jersf = self.config["jet_ressf"]
        else:
            logger.warning("No jet resolution or no jet resolution scale "
                           "factor specified. This is necessary for "
                           "smearing, even if not computing systematics")
            self._jer = None
            self._jersf = None
        if ((self._jer is not None or self._junc is not None)
                and "jet_correction" not in self.config):
            raise pepper.config.ConfigError(
                "Need jet_correction for propagating jet corrections to MET")
        else:
            self._jec = self.config["jet_correction"]

        self.trigger_paths = config["dataset_trigger_map"]
        self.trigger_order = config["dataset_trigger_order"]
        self.reco_random_seed = self._load_reco_seed()
        if "reco_info_file" in self.config:
            self.reco_info_filepath = self.config["reco_info_file"]
        elif self.config["reco_algorithm"] is not None:
            raise pepper.config.ConfigError(
                "Need reco_info_file for kinematic reconstruction")
        self.mc_lumifactors = config["mc_lumifactors"]
        if "drellyan_sf" in self.config:
            self.drellyan_sf = self.config["drellyan_sf"]
        else:
            logger.warning("No Drell-Yan scale factor specified")
            self.drellyan_sf = None
        if "MET_xy_shifts" in self.config:
            self.met_xy_shifts = self.config["MET_xy_shifts"]
        else:
            self.met_xy_shifts = None

    @staticmethod
    def _check_config_integrity(config):
        cls = ProcessorTTbarLL
        super(cls, cls)._check_config_integrity(config)

        # Skip if no systematics, as currently only checking syst configs
        if not config["compute_systematics"]:
            return
        inv_datasets_for_systematics = {}
        dataset_for_systematics = config["dataset_for_systematics"]
        for sysds, (replaceds, variation) in dataset_for_systematics.items():
            if sysds not in config["mc_datasets"]:
                raise pepper.config.ConfigError(
                    "Got systematic dataset that is not mentioned in "
                    f"mc_datasets: {sysds}")
            if replaceds not in config["mc_datasets"]:
                raise pepper.config.ConfigError(
                    "Got dataset to be replaced by a systematic dataset and "
                    f"that is not mentioned in mc_datasets: {replaceds}")
            if (replaceds, variation) in inv_datasets_for_systematics:
                prevds = inv_datasets_for_systematics[(replaceds, variation)]
                raise pepper.config.ConfigError(
                    f"{replaceds} already being replaced for {variation} by "
                    f"{prevds} but is being repeated with {sysds}")
            inv_datasets_for_systematics[(replaceds, variation)] = sys

        if "crosssection_uncertainty" in config:
            xsuncerts = config["crosssection_uncertainty"]
            for dsname in xsuncerts.keys():
                if dsname not in config["mc_datasets"]:
                    raise pepper.config.ConfigError(
                        f"{dsname} in crosssection_uncertainty but not in "
                        "mc_datasets")
            for dsname in config["mc_datasets"].keys():
                if dsname in dataset_for_systematics:
                    continue
                if dsname not in xsuncerts:
                    raise pepper.config.ConfigError(
                        f"{dsname} in mc_datasets but not in "
                        "crosssection_uncertainty")

        # TODO: Check other config variables if necessary

    def _load_reco_seed(self):
        if ("reco_seed_file" in self.config
                and os.path.exists(self.config["reco_seed_file"])):
            with open(self.config["reco_seed_file"]) as f:
                entropy = int(f.read())
                reco_random_seed = np.random.SeedSequence(entropy)
        else:
            reco_random_seed = np.random.SeedSequence()
            if "reco_seed_file" in self.config:
                with open(self.config["reco_seed_file"], "w") as f:
                    f.write(str(reco_random_seed.entropy))
        return reco_random_seed

    def process_selection(self, selector, dsname, is_mc, filler):
        if dsname.startswith("TTTo"):
            selector.set_column("gent_lc", self.gentop, lazy=True)
            if self.topptweighter is not None:
                selector.add_cut(
                    "Top pt reweighting", self.do_top_pt_reweighting,
                    no_callback=True)
        if self.config["compute_systematics"] and is_mc:
            self.add_generator_uncertainies(dsname, selector)
        if is_mc:
            selector.add_cut(
                "Cross section", partial(self.crosssection_scale, dsname))

        if self.config["blinding_denom"] is not None:
            selector.add_cut("Blinding", partial(self.blinding, is_mc))
        selector.add_cut("Lumi", partial(self.good_lumimask, is_mc, dsname))

        pos_triggers, neg_triggers = pepper.misc.get_trigger_paths_for(
            dsname, is_mc, self.trigger_paths, self.trigger_order)
        selector.add_cut("Trigger", partial(
            self.passing_trigger, pos_triggers, neg_triggers))

        selector.add_cut("MET filters", partial(self.met_filters, is_mc))

        selector.set_column("Electron", self.pick_electrons)
        selector.set_column("Muon", self.pick_muons)
        selector.set_column("Lepton", self.build_lepton_column)
        # Wait with hists filling after channel masks are available
        selector.add_cut("At least 2 leps", partial(self.lepton_pair, is_mc),
                         no_callback=True)
        filler.channels = ("is_ee", "is_em", "is_mm")
        selector.set_multiple_columns(self.channel_masks)
        selector.set_column("mll", self.mll)
        selector.set_column("dilep_pt", self.dilep_pt, lazy=True)

        selector.applying_cuts = False

        selector.add_cut("Opposite sign", self.opposite_sign_lepton_pair)
        selector.add_cut("No add leps",
                         partial(self.no_additional_leptons, is_mc))
        selector.add_cut("Chn trig match", self.channel_trigger_matching)
        selector.add_cut("Req lep pT", self.lep_pt_requirement)
        selector.add_cut("m_ll", self.good_mll)
        selector.add_cut("Z window", self.z_window)

        if (is_mc and self.config["compute_systematics"]
                and dsname not in self.config["dataset_for_systematics"]):
            if hasattr(filler, "sys_overwrite"):
                assert filler.sys_overwrite is None
            for variarg in self.get_jetmet_variation_args():
                selector_copy = copy(selector)
                filler.sys_overwrite = variarg.name
                self.process_selection_jet_part(selector_copy, is_mc,
                                                variarg, dsname, filler)
                if self.destdir is not None:
                    logger.debug(f"Saving per event info for variation"
                                 f" {variarg.name}")
                    self._save_per_event_info(
                        dsname + "_" + variarg.name, selector_copy,
                        self.get_identifier(selector_copy), False)
            filler.sys_overwrite = None

        # Do normal, no-variation run
        self.process_selection_jet_part(
            selector, is_mc, self.get_jetmet_nominal_arg(), dsname, filler)
        logger.debug("Selection done")

    def get_jetmet_variation_args(self):
        ret = []
        ret.append(VariationArg("UncMET_up", met="up"))
        ret.append(VariationArg("UncMET_down", met="down"))
        if self._jer is not None and self._jersf is not None:
            jer = "central"
        else:
            jer = None
        if self._junc is not None:
            if "junc_sources_to_use" in self.config:
                levels = self.config["junc_sources_to_use"]
            else:
                levels = self._junc.levels
            for source in levels:
                if source not in self._junc.levels:
                    raise pepper.config.ConfigError(
                        f"Source not in jet uncertainties: {source}")
                if source == "jes":
                    name = "Junc_"
                else:
                    name = f"Junc{source}_"
                ret.append(VariationArg(
                    name + "up", junc=("up", source), jer=jer))
                ret.append(VariationArg(
                    name + "down", junc=("down", source), jer=jer))
        if self._jer is not None and self._jersf is not None:
            ret.append(VariationArg("Jer_up", jer="up"))
            ret.append(VariationArg("Jer_down", jer="down"))
        return ret

    def get_jetmet_nominal_arg(self):
        if self._jer is not None and self._jersf is not None:
            return VariationArg(None)
        else:
            return VariationArg(None, jer=None)

    def process_selection_jet_part(self, selector, is_mc, variation, dsname,
                                   filler):
        logger.debug(f"Running jet_part with variation {variation.name}")
        if is_mc:
            selector.set_multiple_columns(partial(
                self.compute_jet_factors, variation.junc, variation.jer))
<<<<<<< HEAD
        selector.set_column("OrigJet", selector.data["Jet"])
        selector.set_column("Jet", self.build_jet_column)
        selector.set_column(
            "MET", partial(self.build_met_column, variation.junc,
                           variation=variation.met))
=======
        selector.set_column(self.build_jet_column, "Jet")
        selector.set_column(
            partial(self.build_met_column, variation.junc, is_mc, dsname,
                    variation=variation.met), "MET")
>>>>>>> 364ba00a
        selector.set_multiple_columns(
            partial(self.drellyan_sf_columns, filler))
        if self.drellyan_sf is not None and is_mc:
            selector.add_cut("DY scale", partial(self.apply_dy_sfs, dsname))
        selector.add_cut("Has jet(s)", self.has_jets)
        if (self.config["hem_cut_if_ele"] or self.config["hem_cut_if_muon"]
                or self.config["hem_cut_if_jet"]):
            selector.add_cut("HEM cut", self.hem_cut)
        selector.add_cut("Jet pt req", self.jet_pt_requirement)
        if is_mc and self.config["compute_systematics"]:
            self.scale_systematics_for_btag(selector, variation, dsname)
        selector.add_cut("Has btag(s)", partial(self.btag_cut, is_mc))
        selector.add_cut("Req MET", self.met_requirement)

        reco_alg = self.config["reco_algorithm"]
        if reco_alg is not None:
            selector.set_column("recolepton", self.pick_leps, all_cuts=True)
            selector.set_column("recob", self.pick_bs, all_cuts=True)
            selector.set_column(
                "recot", partial(self.ttbar_system, reco_alg.lower()),
                all_cuts=True, no_callback=True)
            selector.add_cut("Reco", self.passing_reco)
            selector.set_column("reconu", self.build_nu_column, all_cuts=True)
            selector.set_column("dark_pt", self.calculate_dark_pt,
                                all_cuts=True, lazy=True)

    def gentop(self, data):
        part = data["GenPart"]
        part = part[~ak.is_none(part.parent, axis=1)]
        part = part[part.hasFlags("isLastCopy")]
        part = part[abs(part.pdgId) == 6]
        part = part[ak.argsort(part.pdgId, ascending=False)]
        return part

    def do_top_pt_reweighting(self, data):
        pt = data["gent_lc"].pt
        return self.topptweighter(pt[:, 0], pt[:, 1])

    def add_generator_uncertainies(self, dsname, selector):
        # Matrix-element renormalization and factorization scale
        # Get describtion of individual columns of this branch with
        # Events->GetBranch("LHEScaleWeight")->GetTitle() in ROOT
        data = selector.data
        if dsname + "_LHEScaleSumw" in self.config["mc_lumifactors"]:
            norm = self.config["mc_lumifactors"][dsname + "_LHEScaleSumw"]
            # Workaround for https://github.com/cms-nanoAOD/cmssw/issues/537
            if len(norm) == 44:
                selector.set_systematic(
                    "MEren", data["LHEScaleWeight"][:, 34] * norm[34],
                    data["LHEScaleWeight"][:, 5] * norm[5])
                selector.set_systematic(
                    "MEfac", data["LHEScaleWeight"][:, 24] * norm[24],
                    data["LHEScaleWeight"][:, 15] * norm[15])
            else:
                selector.set_systematic(
                    "MEren", data["LHEScaleWeight"][:, 7] * norm[7],
                    data["LHEScaleWeight"][:, 1] * norm[1])
                selector.set_systematic(
                    "MEfac", data["LHEScaleWeight"][:, 5] * norm[5],
                    data["LHEScaleWeight"][:, 3] * norm[3])
        else:
            selector.set_systematic(
                "MEren", np.ones(len(data)), np.ones(len(data)))
            selector.set_systematic(
                "MEfac", np.ones(len(data)), np.ones(len(data)))
        # Parton shower scale
        psweight = data["PSWeight"]
        if ak.num(psweight)[0] != 1:
            # NanoAOD containts one 1.0 per event in PSWeight if there are no
            # PS weights available, otherwise all counts > 1.
            selector.set_systematic("PSisr", psweight[:, 2], psweight[:, 0])
            selector.set_systematic("PSfsr", psweight[:, 3], psweight[:, 1])
        else:
            selector.set_systematic(
                "PSisr", np.ones(len(data)), np.ones(len(data)))
            selector.set_systematic(
                "PSfsr", np.ones(len(data)), np.ones(len(data)))

    def crosssection_scale(self, dsname, data):
        num_events = len(data)
        lumifactors = self.mc_lumifactors
        factor = np.full(num_events, lumifactors[dsname])
        if (self.config["compute_systematics"]
                and dsname not in self.config["dataset_for_systematics"]):
            xsuncerts = self.config["crosssection_uncertainty"]
            groups = set(v[0] for v in xsuncerts.values() if v is not None)
            systematics = {}
            for group in groups:
                if xsuncerts[dsname] is None or group != xsuncerts[dsname][0]:
                    uncert = 0
                else:
                    uncert = xsuncerts[dsname][1]
                systematics[group + "XS"] = (np.full(num_events, 1 + uncert),
                                             np.full(num_events, 1 - uncert))
            return factor, systematics
        else:
            return factor

    def blinding(self, is_mc, data):
        if not is_mc:
            return np.mod(data["event"], self.config["blinding_denom"]) == 0
        else:
            return (np.full(data.size, True),
                    {"Blinding_sf":
                     np.full(data.size, 1/self.config["blinding_denom"])})

    def good_lumimask(self, is_mc, dsname, data):
        if is_mc:
            # Lumimask only present in data, all events pass in MC
            # Compute pileup reweighting and lumi variation here
            ntrueint = data["Pileup"]["nTrueInt"]
            sys = {}
            if self.puweighter is not None:
                weight = self.puweighter(dsname, ntrueint)
                if self.config["compute_systematics"]:
                    # If central is zero, let up and down factors also be zero
                    weight_nonzero = np.where(weight == 0, np.inf, weight)
                    up = self.puweighter(dsname, ntrueint, "up")
                    down = self.puweighter(dsname, ntrueint, "down")
                    sys["pileup"] = (up / weight_nonzero,
                                     down / weight_nonzero)
            else:
                weight = np.ones(len(data))
            if self.config["compute_systematics"]:
                if (self.config["year"] == "2018"
                        or self.config["year"] == "2016"):
                    sys["lumi"] = (np.full(len(data), 1 + 0.025),
                                   np.full(len(data), 1 - 0.025))
                elif self.config["year"] == "2017":
                    sys["lumi"] = (np.full(len(data), 1 + 0.023),
                                   np.full(len(data), 1 - 0.023))
                return weight, sys
            else:
                return weight
        else:
            run = np.array(data["run"])
            luminosity_block = np.array(data["luminosityBlock"])
            lumimask = coffea.lumi_tools.LumiMask(self.lumimask)
            return lumimask(run, luminosity_block)

    def passing_trigger(self, pos_triggers, neg_triggers, data):
        hlt = data["HLT"]
        trigger = (
            np.any([hlt[trigger_path] for trigger_path in pos_triggers],
                   axis=0)
            & ~np.any([hlt[trigger_path] for trigger_path in neg_triggers],
                      axis=0)
        )
        return trigger

    def mpv_quality(self, data):
        # Does not include check for fake. Is this even needed?
        R = np.hypot(data["PV_x"], data["PV_y"])
        return ((data["PV_chi2"] != 0)
                & (data["PV_ndof"] > 4)
                & (abs(data["PV_z"]) <= 24)
                & (R <= 2))

    def met_filters(self, is_mc, data):
        year = str(self.config["year"]).lower()
        if not self.config["apply_met_filters"]:
            return np.full(data.shape, True)
        else:
            passing_filters =\
                (data["Flag"]["goodVertices"]
                 & data["Flag"]["globalSuperTightHalo2016Filter"]
                 & data["Flag"]["HBHENoiseFilter"]
                 & data["Flag"]["HBHENoiseIsoFilter"]
                 & data["Flag"]["EcalDeadCellTriggerPrimitiveFilter"]
                 & data["Flag"]["BadPFMuonFilter"])
            if not is_mc:
                passing_filters = (
                    passing_filters & data["Flag"]["eeBadScFilter"])
        if year in ("2018", "2017"):
            passing_filters = (
                passing_filters & data["Flag"]["ecalBadCalibFilterV2"])

        return passing_filters

    def in_transreg(self, abs_eta):
        return (1.444 < abs_eta) & (abs_eta < 1.566)

    def electron_id(self, e_id, electron):
        if e_id == "skip":
            has_id = True
        if e_id == "cut:loose":
            has_id = electron["cutBased"] >= 2
        elif e_id == "cut:medium":
            has_id = electron["cutBased"] >= 3
        elif e_id == "cut:tight":
            has_id = electron["cutBased"] >= 4
        elif e_id == "mva:noIso80":
            has_id = electron["mvaFall17V2noIso_WP80"]
        elif e_id == "mva:noIso90":
            has_id = electron["mvaFall17V2noIso_WP90"]
        elif e_id == "mva:Iso80":
            has_id = electron["mvaFall17V2Iso_WP80"]
        elif e_id == "mva:Iso90":
            has_id = electron["mvaFall17V2Iso_WP90"]
        else:
            raise ValueError("Invalid electron id string")
        return has_id

    def electron_cuts(self, electron, good_lep):
        if self.config["ele_cut_transreg"]:
            sc_eta_abs = abs(electron["eta"]
                             + electron["deltaEtaSC"])
            is_in_transreg = self.in_transreg(sc_eta_abs)
        else:
            is_in_transreg = np.array(False)
        if good_lep:
            e_id, pt_min = self.config[[
                "good_ele_id", "good_ele_pt_min"]]
        else:
            e_id, pt_min = self.config[[
                "additional_ele_id", "additional_ele_pt_min"]]
        eta_min, eta_max = self.config[["ele_eta_min", "ele_eta_max"]]
        return (self.electron_id(e_id, electron)
                & (~is_in_transreg)
                & (eta_min < electron["eta"])
                & (electron["eta"] < eta_max)
                & (pt_min < electron["pt"]))

    def pick_electrons(self, data):
        electrons = data["Electron"]
        return electrons[self.electron_cuts(electrons, good_lep=True)]

    def muon_id(self, m_id, muon):
        if m_id == "skip":
            has_id = True
        elif m_id == "cut:loose":
            has_id = muon["looseId"]
        elif m_id == "cut:medium":
            has_id = muon["mediumId"]
        elif m_id == "cut:tight":
            has_id = muon["tightId"]
        elif m_id == "mva:loose":
            has_id = muon["mvaId"] >= 1
        elif m_id == "mva:medium":
            has_id = muon["mvaId"] >= 2
        elif m_id == "mva:tight":
            has_id = muon["mvaId"] >= 3
        else:
            raise ValueError("Invalid muon id string")
        return has_id

    def muon_iso(self, iso, muon):
        if iso == "cut:very_loose":
            return muon["pfIsoId"] > 0
        elif iso == "cut:loose":
            return muon["pfIsoId"] > 1
        elif iso == "cut:medium":
            return muon["pfIsoId"] > 2
        elif iso == "cut:tight":
            return muon["pfIsoId"] > 3
        elif iso == "cut:very_tight":
            return muon["pfIsoId"] > 4
        elif iso == "cut:very_very_tight":
            return muon["pfIsoId"] > 5
        else:
            iso, iso_value = iso.split(":")
            value = float(iso_value)
            if iso == "dR<0.3_chg":
                return muon["pfRelIso03_chg"] < value
            elif iso == "dR<0.3_all":
                return muon["pfRelIso03_all"] < value
            elif iso == "dR<0.4_all":
                return muon["pfRelIso04_all"] < value
        raise ValueError("Invalid muon iso string")

    def muon_cuts(self, muon, good_lep):
        if self.config["muon_cut_transreg"]:
            is_in_transreg = self.in_transreg(abs(muon["eta"]))
        else:
            is_in_transreg = np.array(False)
        if good_lep:
            m_id, pt_min, iso = self.config[[
                "good_muon_id", "good_muon_pt_min", "good_muon_iso"]]
        else:
            m_id, pt_min, iso = self.config[[
                "additional_muon_id", "additional_muon_pt_min",
                "additional_muon_iso"]]
        eta_min, eta_max = self.config[["muon_eta_min", "muon_eta_max"]]
        return (self.muon_id(m_id, muon)
                & self.muon_iso(iso, muon)
                & (~is_in_transreg)
                & (eta_min < muon["eta"])
                & (muon["eta"] < eta_max)
                & (pt_min < muon["pt"]))

    def pick_muons(self, data):
        muons = data["Muon"]
        return muons[self.muon_cuts(muons, good_lep=True)]

    def build_lepton_column(self, data):
        electron = data["Electron"]
        muon = data["Muon"]
        columns = ["pt", "eta", "phi", "mass", "pdgId"]
        lepton = ak.Array({}, with_name="PtEtaPhiMLorentzVector")
        for column in columns:
            lepton[column] = ak.flatten(ak.concatenate(
                [electron[column], muon[column]], axis=1))
        lepton = ak.unflatten(lepton, ak.num(electron) + ak.num(muon))

        # Sort leptons by pt
        lepton = lepton[ak.argsort(lepton["pt"], ascending=False)]
        return lepton

    def channel_masks(self, data):
        channels = {}
        channels["is_ee"] = ak.num(data["Electron"]) == 2
        channels["is_mm"] = ak.num(data["Muon"]) == 2
        channels["is_em"] = (~channels["is_ee"]) & (~channels["is_mm"])
        return channels

    def compute_lepton_sf(self, data):
        eles = data["Electron"]
        muons = data["Muon"]

        weight = np.ones(len(data))
        systematics = {}
        # Electron identification efficiency
        for i, sffunc in enumerate(self.electron_sf):
            sceta = eles.eta + eles.deltaEtaSC
            central = ak.prod(sffunc(eta=sceta, pt=eles.pt), axis=1)
            key = "electronsf{}".format(i)
            if self.config["compute_systematics"]:
                up = ak.prod(sffunc(
                    eta=sceta, pt=eles.pt, variation="up"), axis=1)
                down = ak.prod(sffunc(
                    eta=sceta, pt=eles.pt, variation="down"), axis=1)
                systematics[key] = (up / central, down / central)
            weight = weight * central
        # Muon identification and isolation efficiency
        for i, sffunc in enumerate(self.muon_sf):
            central = ak.prod(
                sffunc(abseta=abs(muons.eta), pt=muons.pt), axis=1)
            key = "muonsf{}".format(i)
            if self.config["compute_systematics"]:
                up = ak.prod(sffunc(
                    abseta=abs(muons.eta), pt=muons.pt, variation="up"),
                    axis=1)
                down = ak.prod(sffunc(
                    abseta=abs(muons.eta), pt=muons.pt, variation="down"),
                    axis=1)
                systematics[key] = (up / central, down / central)
            weight = weight * central
        return weight, systematics

    def lepton_pair(self, is_mc, data):
        accept = np.asarray(ak.num(data["Lepton"]) >= 2)
        if is_mc:
            weight, systematics = self.compute_lepton_sf(data[accept])
            accept = accept.astype(float)
            accept[accept.astype(bool)] *= np.asarray(weight)
            return accept, systematics
        else:
            return accept

    def opposite_sign_lepton_pair(self, data):
        return (np.sign(data["Lepton"][:, 0].pdgId)
                != np.sign(data["Lepton"][:, 1].pdgId))

    def same_flavor(self, data):
        return (abs(data["Lepton"][:, 0].pdgId)
                == abs(data["Lepton"][:, 1].pdgId))

    def mll(self, data):
        return (data["Lepton"][:, 0] + data["Lepton"][:, 1]).mass

    def dilep_pt(self, data):
        return (data["Lepton"][:, 0] + data["Lepton"][:, 1]).pt

    def compute_junc_factor(self, data, variation, source="jes", pt=None,
                            eta=None):
        if variation not in ("up", "down"):
            raise ValueError("variation must be either 'up' or 'down'")
        if source not in self._junc.levels:
            raise ValueError(f"Jet uncertainty not found: {source}")
        if pt is None:
            pt = data["Jet"].pt
        if eta is None:
            eta = data["Jet"].eta
        counts = ak.num(pt)
        if ak.sum(counts) == 0:
            return ak.unflatten([], counts)
        # TODO: test this
        junc = dict(self._junc.getUncertainty(JetPt=pt, JetEta=eta))[source]
        if variation == "up":
            return junc[:, :, 0]
        else:
            return junc[:, :, 1]

    def compute_jer_factor(self, data, variation="central"):
        # Coffea offers a class named JetTransformer for this. Unfortunately
        # it is more inconvinient and bugged than useful.
        counts = ak.num(data["Jet"])
        if ak.sum(counts) == 0:
            return ak.unflatten([], counts)
        jer = self._jer.getResolution(
            JetPt=data["Jet"].pt, JetEta=data["Jet"].eta,
            Rho=data["fixedGridRhoFastjetAll"])
        jersf = self._jersf.getScaleFactor(
            JetPt=data["Jet"].pt, JetEta=data["Jet"].eta,
            Rho=data["fixedGridRhoFastjetAll"])
        jersmear = jer * np.random.normal(size=len(jer))
        if variation == "central":
            jersf = jersf[:, :, 0]
        elif variation == "up":
            jersf = jersf[:, :, 1]
        elif variation == "down":
            jersf = jersf[:, :, 2]
        else:
            raise ValueError("variation must be one of 'central', 'up' or "
                             "'down'")
        # Hybrid method: compute stochastic smearing, apply scaling if possible
        pt = data["Jet"].pt
        genpt = data["Jet"].matched_gen.pt
        factor_stoch = 1 + np.sqrt(np.maximum(jersf**2 - 1, 0)) * jersmear
        factor_scale = 1 + (jersf - 1) * (pt - genpt) / pt
        factor = ak.where(
            ak.is_none(genpt, axis=1), factor_stoch, factor_scale)
        return factor

    def compute_jet_factors(self, junc, jer, data):
        if junc is not None:
            juncfac = self.compute_junc_factor(data, *junc)
        else:
            juncfac = ak.ones_like(data["Jet"].pt)
        if jer is not None:
            jerfac = self.compute_jer_factor(data, jer)
        else:
            jerfac = ak.ones_like(data["Jet"].pt)
        factor = juncfac * jerfac
        return {"jetfac": factor, "juncfac": juncfac, "jerfac": jerfac}

    def good_jet(self, data):
        jets = data["Jet"]
        leptons = data["Lepton"]
        j_id, j_puId, lep_dist, eta_min, eta_max, pt_min = self.config[[
            "good_jet_id", "good_jet_puId", "good_jet_lepton_distance",
            "good_jet_eta_min", "good_jet_eta_max", "good_jet_pt_min"]]
        if j_id == "skip":
            has_id = True
        elif j_id == "cut:loose":
            has_id = jets.isLoose
            # Always False in 2017 and 2018
        elif j_id == "cut:tight":
            has_id = jets.isTight
        elif j_id == "cut:tightlepveto":
            has_id = jets.isTightLeptonVeto
        else:
            raise pepper.config.ConfigError(
                    "Invalid good_jet_id: {}".format(j_id))
        if j_puId == "skip":
            has_puId = True
        elif j_puId == "cut:loose":
            has_puId = ak.values_astype(jets["puId"] & 0b100, bool)
        elif j_puId == "cut:medium":
            has_puId = ak.values_astype(jets["puId"] & 0b10, bool)
        elif j_puId == "cut:tight":
            has_puId = ak.values_astype(jets["puId"] & 0b1, bool)
        else:
            raise pepper.config.ConfigError(
                    "Invalid good_jet_id: {}".format(j_puId))
        # Only apply PUID if pT < 50 GeV
        has_puId = has_puId | (jets.pt >= 50)

        j_pt = jets.pt
        if "jetfac" in ak.fields(data):
            j_pt = j_pt * data["jetfac"]
        j_eta = jets.eta
        j_phi = jets.phi
        l_eta = leptons.eta
        l_phi = leptons.phi
        j_eta, l_eta = ak.unzip(ak.cartesian([j_eta, l_eta], nested=True))
        j_phi, l_phi = ak.unzip(ak.cartesian([j_phi, l_phi], nested=True))
        delta_eta = j_eta - l_eta
        delta_phi = j_phi - l_phi
        delta_r = np.hypot(delta_eta, delta_phi)
        has_lepton_close = ak.any(delta_r < lep_dist, axis=2)

        return (has_id & has_puId
                & (~has_lepton_close)
                & (eta_min < jets.eta)
                & (jets.eta < eta_max)
                & (pt_min < j_pt))

    def build_jet_column(self, data):
        jets = data["Jet"][self.good_jet(data)]

        # Evaluate b-tagging
        tagger, wp = self.config["btag"].split(":")
        if tagger == "deepcsv":
            jets["btag"] = jets["btagDeepB"]
        elif tagger == "deepjet":
            jets["btag"] = jets["btagDeepFlavB"]
        else:
            raise pepper.config.ConfigError(
                "Invalid tagger name: {}".format(tagger))
        year = self.config["year"]
        wptuple = pepper.scale_factors.BTAG_WP_CUTS[tagger][year]
        if not hasattr(wptuple, wp):
            raise pepper.config.ConfigError(
                "Invalid working point \"{}\" for {} in year {}".format(
                    wp, tagger, year))
        jets["btagged"] = jets["btag"] > getattr(wptuple, wp)

        return jets

    def build_lowptjet_column(self, junc, data):
        jets = data["CorrT1METJet"]
        # For MET we care about jets close to 15 GeV. JEC is derived with
        # pt > 10 GeV and |eta| < 5.2, thus cut there
        jets = jets[(jets.rawPt > 10) & (abs(jets.eta) < 5.2)]
        l1l2l3 = self._jec.getCorrection(
            JetPt=jets.rawPt, JetEta=jets.eta, JetA=jets.area,
            Rho=data["fixedGridRhoFastjetAll"])
        jets["pt"] = l1l2l3 * jets.rawPt
        jets["pt_nomuon"] = jets["pt"] * (1 - jets["muonSubtrFactor"])

        if junc is not None:
            jets["juncfac"] = self.compute_junc_factor(
                data, *junc, pt=jets["pt"], eta=jets["eta"]) - 1
        else:
            jets["juncfac"] = ak.zeros_like(jets["pt"])
        jets["emef"] = jets["mass"] = ak.zeros_like(jets["pt"])
        jets.behavior = data["Jet"].behavior
        jets = ak.with_parameter(jets, "__record__", "Jet")

        return jets

<<<<<<< HEAD
    def build_met_column(self, junc, data, variation="central"):
        met = data["MET"]
        metx = met.pt * np.cos(met.phi)
        mety = met.pt * np.sin(met.phi)
=======
    def build_met_column(self, junc, is_mc, dsname, data, variation="central"):
        met = TLorentzVectorArray.from_ptetaphim(data["MET_pt"],
                                                 np.zeros(data.size),
                                                 data["MET_phi"],
                                                 np.zeros(data.size))
        if self.met_xy_shifts:
            if is_mc:
                era = self.config["year"] + "MC"
            else:
                era = dsname[3:8]
            dx = (self.met_xy_shifts["METxcorr"][era][0]
                  * data["Pileup_nTrueInt"]
                  + self.met_xy_shifts["METxcorr"][era][1])
            dy = (self.met_xy_shifts["METycorr"][era][0]
                  * data["Pileup_nTrueInt"]
                  + self.met_xy_shifts["METycorr"][era][1])
            met = TLorentzVectorArray.from_cartesian(
                met.x - dx, met.y - dy, met.z, met.t)
>>>>>>> 364ba00a
        if variation == "up":
            metx = metx + met.MetUnclustEnUpDeltaX
            mety = mety + met.MetUnclustEnUpDeltaY
        elif variation == "down":
            metx = metx - met.MetUnclustEnUpDeltaX
            mety = mety - met.MetUnclustEnUpDeltaY
        elif variation != "central":
            raise ValueError(
                "variation must be one of 'central', 'up' or 'down'")
        if "juncfac" in ak.fields(data) and ak.any(data["juncfac"] != 1):
            # Do MET type-1 corrections
            jets = data["OrigJet"]
            jets = ak.Array({
                "pt": jets.pt,
                "pt_nomuon": jets.pt * (1 - jets.muonSubtrFactor),
                "juncfac": data["juncfac"] - 1,
                "eta": jets.eta,
                "phi": jets.phi,
                "mass": jets.mass,
                "emef": jets.neEmEF + jets.chEmEF
            }, with_name="Jet", behavior=jets.behavior)
            lowptjets = self.build_lowptjet_column(junc, data)
            # Concatenating removes the type. Readd
            jets = ak.with_parameter(jets, "__record__", "Jet")
            # Cut according to MissingETRun2Corrections Twiki
            jets = jets[(jets["pt_nomuon"] > 15) & (jets["emef"] < 0.9)]
            lowptjets = lowptjets[(lowptjets["pt_nomuon"] > 15)
                                  & (lowptjets["emef"] < 0.9)]
            # lowptjets lose their type here. Probably a bug, workaround
            lowptjets = ak.with_parameter(lowptjets, "__record__", "Jet")
            metx = metx - (
                ak.sum(jets.x * jets["juncfac"], axis=1)
                + ak.sum(lowptjets.x * lowptjets["juncfac"], axis=1))
            mety = mety - (
                ak.sum(jets.y * jets["juncfac"], axis=1)
                + ak.sum(lowptjets.y * lowptjets["juncfac"], axis=1))
        met["pt"] = np.hypot(metx, mety)
        met["phi"] = np.arctan2(mety, metx)
        return met

    def apply_dy_sfs(self, dsname, data):
        if dsname.startswith("DY"):
            channel = ak.where(data["is_ee"], 0, ak.where(data["is_em"], 1, 2))
            met = data["MET"].pt
            central = self.drellyan_sf(channel=channel, met=met)
            if self.config["compute_systematics"]:
                up = self.drellyan_sf(channel=channel, met=met, variation="up")
                down = self.drellyan_sf(
                    channel=channel, met=met, variation="down")
                return central, {"DYsf": (up / central, down / central)}
            return central
        elif self.config["compute_systematics"]:
            ones = np.ones(len(data))
            return np.full(len(data), True), {"DYsf": (ones, ones)}
        return np.full(len(data), True)

    def drellyan_sf_columns(self, data, filler):
        # Dummy function, overwritten when computing DY SFs
        return {}

    def in_hem1516(self, phi, eta):
        return ((-3.0 < eta) & (eta < -1.3) & (-1.57 < phi) & (phi < -0.87))

    def hem_cut(self, data):
        cut_ele = self.config["hem_cut_if_ele"]
        cut_muon = self.config["hem_cut_if_muon"]
        cut_jet = self.config["hem_cut_if_jet"]

        keep = np.full(len(data), True)
        if cut_ele:
            ele = data["Electron"]
            keep = keep & (~self.in_hem1516(ele.phi, ele.eta).any())
        if cut_muon:
            muon = data["Muon"]
            keep = keep & (~self.in_hem1516(muon.phi, muon.eta).any())
        if cut_jet:
            jet = data["Jet"]
            keep = keep & (~self.in_hem1516(jet.phi, jet.eta).any())
        return keep

    def channel_trigger_matching(self, data):
        is_ee = data["is_ee"]
        is_mm = data["is_mm"]
        is_em = data["is_em"]
        triggers = self.config["channel_trigger_map"]

        ret = np.full(len(data), False)
        check = [
            (is_ee, "ee"), (is_mm, "mumu"), (is_em, "emu"),
            (is_ee | is_em, "e"), (is_mm | is_em, "mu")]
        for mask, trigname in check:
            if trigname in triggers:
                trigger = [pepper.misc.normalize_trigger_path(t)
                           for t in triggers[trigname]]
                ret = ret | (
                    mask & self.passing_trigger(trigger, [], data))

        return ret

    def lep_pt_requirement(self, data):
        n = np.zeros(len(data))
        # This assumes leptons are ordered by pt highest first
        for i, pt_min in enumerate(self.config["lep_pt_min"]):
            mask = ak.num(data["Lepton"]) > i
            n[mask] += np.asarray(
                pt_min < data["Lepton"].pt[mask, i]).astype(int)
        return n >= self.config["lep_pt_num_satisfied"]

    def good_mll(self, data):
        return data["mll"] > self.config["mll_min"]

    def no_additional_leptons(self, is_mc, data):
        add_ele = self.electron_cuts(data["Electron"], good_lep=False)
        add_muon = self.muon_cuts(data["Muon"], good_lep=False)
        return ak.sum(add_ele, axis=1) + ak.sum(add_muon, axis=1) <= 2

    def z_window(self, data):
        m_min = self.config["z_boson_window_start"]
        m_max = self.config["z_boson_window_end"]
        is_out_window = (data["mll"] <= m_min) | (m_max <= data["mll"])
        return data["is_em"] | is_out_window

    def has_jets(self, data):
        return self.config["num_jets_atleast"] <= ak.num(data["Jet"])

    def jet_pt_requirement(self, data):
        n = np.zeros(len(data))
        # This assumes jets are ordered by pt highest first
        for i, pt_min in enumerate(self.config["jet_pt_min"]):
            mask = ak.num(data["Jet"]) > i
            n[mask] += np.asarray(pt_min < data["Jet"].pt[mask, i]).astype(int)
        return n >= self.config["jet_pt_num_satisfied"]

    def compute_weight_btag(self, data, efficiency="central", never_sys=False):
        jets = data["Jet"]
        wp = self.config["btag"].split(":", 1)[1]
        flav = jets["hadronFlavour"]
        eta = jets.eta
        pt = jets.pt
        discr = jets["btag"]
        weight = np.ones(len(data))
        systematics = {}
        for i, weighter in enumerate(self.btagweighters):
            central = weighter(wp, flav, eta, pt, discr, "central", efficiency)
            if not never_sys and self.config["compute_systematics"]:
                light_up = weighter(
                    wp, flav, eta, pt, discr, "light up", efficiency)
                light_down = weighter(
                    wp, flav, eta, pt, discr, "light down", efficiency)
                up = weighter(
                    wp, flav, eta, pt, discr, "heavy up", efficiency)
                down = weighter(
                    wp, flav, eta, pt, discr, "heavy down", efficiency)
                systematics[f"btagsf{i}"] = (up / central, down / central)
                systematics[f"btagsf{i}light"] = (
                    light_up / central, light_down / central)
            weight = weight * central
        if never_sys:
            return weight
        else:
            return weight, systematics

    def scale_systematics_for_btag(self, selector, variation, dsname):
        """Modifies factors in the systematic table to account for differences
        in b-tag efficiencies. This is only done for variations the efficiency
        ROOT file contains a histogram with the name of the variation."""
        available = set.intersection(
            *(w.available_efficiencies for w in self.btagweighters))
        data = selector.data
        systematics = selector.systematics
        central = self.compute_weight_btag(data, never_sys=True)
        if (variation == self.get_jetmet_nominal_arg()
                and dsname not in self.config["dataset_for_systematics"]):
            for name in ak.fields(systematics):
                if name == "weight":
                    continue
                if name not in available:
                    continue
                sys = systematics[name]
                varied_sf = self.compute_weight_btag(data, name, True)
                selector.set_systematic(name, sys / central * varied_sf)
        elif dsname in self.config["dataset_for_systematics"]:
            name = self.config["dataset_for_systematics"][dsname][1]
            if name in available:
                varied_sf = self.compute_weight_btag(data, name, True)
                selector.set_systematic("weight", sys / central * varied_sf)
        elif variation.name in available:
            varied_sf = self.compute_weight_btag(data, variation.name, True)
            selector.set_systematic("weight", sys / central * varied_sf)

    def btag_cut(self, is_mc, data):
        num_btagged = ak.sum(data["Jet"]["btagged"], axis=1)
        accept = np.asarray(num_btagged >= self.config["num_atleast_btagged"])
        if is_mc and self.btagweighters is not None:
            weight, systematics = self.compute_weight_btag(data[accept])
            accept = accept.astype(float)
            accept[accept.astype(bool)] *= np.asarray(weight)
            return accept, systematics
        else:
            return accept

    def met_requirement(self, data):
        met = data["MET"].pt
        return data["is_em"] | (met > self.config["ee/mm_min_met"])

    def pick_leps(self, data):
        # Sort so that we get the order [lepton, antilepton]
        return data["Lepton"][
            ak.argsort(data["Lepton"]["pdgId"], ascending=False)]

    def pick_bs(self, data):
        recolepton = data["recolepton"]
        lep = recolepton[:, 0]
        antilep = recolepton[:, 1]
        # Build a reduced jet collection to avoid loading all branches and
        # make make this function faster overall
        columns = ["pt", "eta", "phi", "mass", "btagged"]
        jets = ak.with_name(data["Jet"][columns], "PtEtaPhiMLorentzVector")
        btags = jets[data["Jet"].btagged]
        jetsnob = jets[~data["Jet"].btagged]
        num_btags = ak.num(btags)
        b0, b1 = ak.unzip(ak.where(
            num_btags > 1, ak.combinations(btags, 2),
            ak.where(
                num_btags == 1, ak.cartesian([btags, jetsnob]),
                ak.combinations(jetsnob, 2))))
        bs = ak.concatenate([b0, b1], axis=1)
        bs_rev = ak.concatenate([b1, b0], axis=1)
        mass_alb = reduce(
            lambda a, b: a + b, ak.unzip(ak.cartesian([bs, antilep]))).mass
        mass_lb = reduce(
            lambda a, b: a + b, ak.unzip(ak.cartesian([bs_rev, lep]))).mass
        with uproot.open(self.reco_info_filepath) as f:
            mlb_prob = pepper.scale_factors.ScaleFactors.from_hist(f["mlb"])
        p_m_alb = mlb_prob(mlb=mass_alb)
        p_m_lb = mlb_prob(mlb=mass_lb)
        bestbpair_mlb = ak.unflatten(
            ak.argmax(p_m_alb * p_m_lb, axis=1), np.full(len(bs), 1))
        return ak.concatenate([bs[bestbpair_mlb], bs_rev[bestbpair_mlb]],
                              axis=1)

    def ttbar_system(self, reco_alg, data):
        lep = data["recolepton"][:, 0]
        antilep = data["recolepton"][:, 1]
        b = data["recob"][:, 0]
        antib = data["recob"][:, 1]
        met = data["MET"]

        with uproot.open(self.reco_info_filepath) as f:
            if self.config["reco_num_smear"] is None:
                energyfl = energyfj = 1
                alphal = alphaj = 0
                num_smear = 1
                mlb = None
            else:
                energyfl = f["energyfl"]
                energyfj = f["energyfj"]
                alphal = f["alphal"]
                alphaj = f["alphaj"]
                mlb = f["mlb"]
                num_smear = self.config["reco_num_smear"]
            if isinstance(self.config["reco_w_mass"], (int, float)):
                mw = self.config["reco_w_mass"]
            else:
                mw = f[self.config["reco_w_mass"]]
            if isinstance(self.config["reco_t_mass"], (int, float)):
                mt = self.config["reco_t_mass"]
            else:
                mt = f[self.config["reco_t_mass"]]
        if reco_alg == "sonnenschein":
            top, antitop = sonnenschein(
                lep, antilep, b, antib, met, mwp=mw, mwm=mw, mt=mt, mat=mt,
                energyfl=energyfl, energyfj=energyfj, alphal=alphal,
                alphaj=alphaj, hist_mlb=mlb, num_smear=num_smear,
                seed=self.reco_random_seed)
            return ak.concatenate([ak.unflatten(top, 1),
                                   ak.unflatten(antitop, 1)], axis=1)
        elif reco_alg == "betchart":
            top, antitop = betchart(lep, antilep, b, antib, met)
            return ak.concatenate([top, antitop], axis=1)
        else:
            raise ValueError(f"Invalid value for reco algorithm: {reco_alg}")

    def passing_reco(self, data):
        return ak.num(data["recot"]) > 0

    def build_nu_column(self, data):
        lep = data["recolepton"][:, 0:1]
        antilep = data["recolepton"][:, 1:2]
        b = data["recob"][:, 0:1]
        antib = data["recob"][:, 1:2]
        top = data["recot"][:, 0:1]
        antitop = data["recot"][:, 1:2]
        # Substract is currently not implemented for coffea vectors. Workaround
        nu = top + -1 * (b + antilep)
        antinu = antitop + -1 * (antib + lep)
        return ak.concatenate([nu, antinu], axis=1)

    def calculate_dark_pt(self, data):
        nu = data["reconu"][:, 0]
        antinu = data["reconu"][:, 1]
        met = data["MET"]
        return met - nu - antinu<|MERGE_RESOLUTION|>--- conflicted
+++ resolved
@@ -284,18 +284,11 @@
         if is_mc:
             selector.set_multiple_columns(partial(
                 self.compute_jet_factors, variation.junc, variation.jer))
-<<<<<<< HEAD
         selector.set_column("OrigJet", selector.data["Jet"])
         selector.set_column("Jet", self.build_jet_column)
         selector.set_column(
-            "MET", partial(self.build_met_column, variation.junc,
-                           variation=variation.met))
-=======
-        selector.set_column(self.build_jet_column, "Jet")
-        selector.set_column(
-            partial(self.build_met_column, variation.junc, is_mc, dsname,
-                    variation=variation.met), "MET")
->>>>>>> 364ba00a
+            "MET", partial(self.build_met_column, variation.junc, is_mc,
+                           dsname, variation=variation.met))
         selector.set_multiple_columns(
             partial(self.drellyan_sf_columns, filler))
         if self.drellyan_sf is not None and is_mc:
@@ -828,31 +821,22 @@
 
         return jets
 
-<<<<<<< HEAD
-    def build_met_column(self, junc, data, variation="central"):
+    def build_met_column(self, junc, is_mc, dsname, data, variation="central"):
         met = data["MET"]
         metx = met.pt * np.cos(met.phi)
         mety = met.pt * np.sin(met.phi)
-=======
-    def build_met_column(self, junc, is_mc, dsname, data, variation="central"):
-        met = TLorentzVectorArray.from_ptetaphim(data["MET_pt"],
-                                                 np.zeros(data.size),
-                                                 data["MET_phi"],
-                                                 np.zeros(data.size))
         if self.met_xy_shifts:
             if is_mc:
                 era = self.config["year"] + "MC"
             else:
                 era = dsname[3:8]
-            dx = (self.met_xy_shifts["METxcorr"][era][0]
-                  * data["Pileup_nTrueInt"]
-                  + self.met_xy_shifts["METxcorr"][era][1])
-            dy = (self.met_xy_shifts["METycorr"][era][0]
-                  * data["Pileup_nTrueInt"]
-                  + self.met_xy_shifts["METycorr"][era][1])
-            met = TLorentzVectorArray.from_cartesian(
-                met.x - dx, met.y - dy, met.z, met.t)
->>>>>>> 364ba00a
+            metx += -(self.met_xy_shifts["METxcorr"][era][0]
+                      * data["Pileup_nTrueInt"]
+                      + self.met_xy_shifts["METxcorr"][era][1])
+            mety += -(self.met_xy_shifts["METycorr"][era][0]
+                      * data["Pileup_nTrueInt"]
+                      + self.met_xy_shifts["METycorr"][era][1])
+
         if variation == "up":
             metx = metx + met.MetUnclustEnUpDeltaX
             mety = mety + met.MetUnclustEnUpDeltaY
