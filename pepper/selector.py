import numpy as np
import awkward as ak
from collections import defaultdict
import logging
from copy import copy
import pepper.misc


logger = logging.getLogger(__name__)


class Selection:
    def __init__(self):
        self.names = []
        self.cuts = ak.Array({})

    def all(self, names=None):
        if names is None:
            names = self.names
        total = None
        for name in names:
            if total is None:
                total = np.array(self.cuts[name])
            else:
                total = total * self.cuts[name]
        return total

    def add_cut(self, name, accept):
        self.cuts[name] = accept
        self.names.append(name)

    def clear(self):
        self.names = []
        self.cuts = ak.Array({})

    def __len__(self):
        return len(self.names)

    def __copy__(self):
        s = self.__class__.__new__(self.__class__)
        s.__dict__.update(self.__dict__)
        s.names = copy(self.names)
        s.cuts = copy(self.cuts)
        return s


class Selector:
    """Keeps track of the current event selection and data"""

    def __init__(self, data, weight=None, on_update=None, applying_cuts=True,
                 rng_seed=None):
        """Create a new Selector

        Arguments:
        data -- An `ak.Array` holding the events' data
        weight -- A 1d array of size equal to `data` size, describing
                  the events' weight or None
        on_update -- callable or list of callables that get called after a
                     call to `add_cut` or `set_column`. The callable should
                     accept the keyword argument data, systematics and cut.
        applying_cuts -- bool, wether to apply cuts added with `add_cut`. If
                         False, cuts will be kept at `unapplied_cuts`
        rng_seed -- int or tuple of ints to seed the random number generator
                    with. If None, a random seed will be used. For defailts
                    see the parameter of numpy.random.default_rng().
        """
        self.data = data
        if hasattr(self.data, "metadata"):
            self.metadata = self.data.metadata
        if on_update is None:
            self.on_update = []
        elif isinstance(on_update, list):
            self.on_update = on_update.copy()
        else:
            self.on_update = [on_update]

        if weight is not None:
            self.systematics = ak.Array({"weight": weight})
        else:
            self.systematics = None

        self.cutnames = []
        self.unapplied_cuts = Selection()
        self.cut_systematic_map = defaultdict(list)
        self.done_steps = set()

        self.rng = np.random.default_rng(rng_seed)

        self._applying_cuts = True
        self.add_cut("Before cuts", np.full(self.num, True))
        self._applying_cuts = applying_cuts

    @property
    def applying_cuts(self):
        return self._applying_cuts

    @applying_cuts.setter
    def applying_cuts(self, val):
        if val and not self._applying_cuts and len(self.unapplied_cuts) > 0:
            self.apply_all_cuts()
        self._applying_cuts = val

    @property
    def unapplied_product(self):
        """An array giving the effect on the event weight of all cuts added
        after the last cut was applied."""
        if len(self.unapplied_cuts) == 0:
            return np.full(self.num, 1.)
        else:
            return self.unapplied_cuts.all()

    @property
    def final(self):
        """Data of events which have passed all cuts (including unapplied ones)
        """
        return ak.mask(
            self.data, ak.values_astype(self.unapplied_product, bool))

    @property
    def final_systematics(self):
        """Systematics of events which have passed all cuts
        (including unapplied ones)"""
        if self.systematics is None:
            return None
        unapplied = self.unapplied_product
        masked = ak.mask(
            self.systematics, ak.values_astype(unapplied, bool))
        masked["weight"] = masked["weight"] * unapplied
        return masked

    @property
    def num(self):
        "Number of events passing the applied cuts"
        return len(self.data)

    @property
    def num_final(self):
        "Number of selected events passing all cuts (including unapplied ones)"
        if len(self.unapplied_cuts) == 0:
            return self.num
        else:
            return ak.sum(self.unapplied_product != 0)

    def _invoke_callbacks(self):
        data = self.final
        systematics = self.final_systematics
        for cb in self.on_update:
            cb(data=data, systematics=systematics, cut=self.cutnames[-1],
               done_steps=self.done_steps)

    def _get_category_mask(self, categories):
        num = self.num
        mask = np.full(num, True)
        for cat, regs in categories.items():
            cat_mask = np.full(num, False)
            for reg in regs:
                cat_mask = cat_mask | self.data[reg]
            mask = mask & cat_mask
        return mask

    def add_cut(self, name, accept, systematics=None, no_callback=False,
                categories=None):
        """Adds a cut and applies it if `self.applying_cuts` is True, otherwise
        the cut will be stored in `self.unapplied_cuts`. Applying in this
        context means that rows of `self.data` are discarded accordingly.

        Argument:
        name -- Name of the cut
        accept -- An array of bools or floats or a tuple of the former and a
                  systematics dict or a callable returning any of the former.
                  In the array a value of 0 or `False` means that the
                  event corresponding to the row is discarded. Any other value
                  will get multiplied into the event weight. Here a value of
                  `True` corresponds to a 1.
                  The systematics dict is a mapping of systematics name ->
                  values, where name and values have the same meaning as in
                  `self.set_systematic`. The values arrays of lengths equal
                  `self.num` either before or after the cut is applied.
                  Systematics given for cut evets are ignored.
                  In case this is a callable, the callable will be called and
                  its return value will be used as the new value for this
                  parameter.
        systematics -- A dict of name and values and has the same effect has
                       calling `self.set_systematic` on every item. Will be
                       ignored if a systematics dict is given with `accept`.
        no_callback -- A bool whether not to call the callbacks, which usually
                       fill histograms etc.
        categories -- If not None, ignore events that are not part of any of
                      the specified categorizations. This is done by specifying
                      a dict of lists. A key gives the name of the
                      categorization, while the list contains field names
                      of `self.data`. These fields needs to be flat bool
                      arrays. An event is considered to be part of a
                      categorization if any of the fields are True.
        """
        def pad_cats(mask, arr):
            full_arr = np.full(self.num, 1, dtype=arr.dtype)
            full_arr[mask] = arr
            return full_arr

        logger.info(f"Adding cut '{name}'"
                    + (" (no callback)" if no_callback else ""))
        if categories is not None:
            cats_mask = self._get_category_mask(categories)
            if callable(accept):
                accept = accept(self.data[cats_mask])
        elif callable(accept):
            accept = accept(self.data)
        if isinstance(accept, tuple):
            accept, systematics = accept
        # Allow accept to be masked. Treat masked values as False
        accept = ak.fill_none(accept, 0)
        self.cutnames.append(name)
        if not isinstance(accept, np.ndarray):
            accept = np.array(accept)
        if categories is not None:
            accept = pad_cats(cats_mask, accept)
        if accept.dtype == bool:
            accept_weighted = accept.astype(float)
        else:
            accept_weighted = accept
            accept = accept != 0
        self.unapplied_cuts.add_cut(name, accept_weighted)
        if self.applying_cuts:
            self.apply_all_cuts()
        if systematics is not None:
            for sysname, values in systematics.items():
                if isinstance(values, list):
                    raise ValueError("Multiple systematic variations need to "
                                     "be given as tuple, not list")
                if not isinstance(values, tuple):
                    values = (values,)
                values_old = values
                values = []
                n = self.num
                for value_old in values_old:
                    if categories is not None:
                        value_old = pad_cats(cats_mask, value_old)
                    if len(value_old) != n:
                        if self.applying_cuts:
                            value = value_old[accept]
                        else:
                            value = np.empty(n)
                            value[accept] = value_old
                            value = ak.mask(value, accept)
                    elif not self.applying_cuts:
                        value = ak.mask(value_old, accept)
                    else:
                        value = value_old
                    values.append(value)
                self.set_systematic(sysname, *values, cut=name)
        self.done_steps.add("cut:" + name)
        if not no_callback:
            self._invoke_callbacks()

    def apply_all_cuts(self):
        """Applies all unapplied cuts, discarding rows of `self.data` where the
        resulting weight is 0 and modifies the event weight accordingly."""
        weighted = self.unapplied_product
        mask = weighted != 0
        self.data = self.data[mask]
        if self.systematics is not None:
            self.systematics["weight"] = self.systematics["weight"] * weighted
            self.systematics = self.systematics[mask]
        self.unapplied_cuts.clear()

    def set_systematic(self, name, *values, scheme=None, cut=None):
        """Set the systematic variation for an uncertainty. These will be
        found in the `self.systematics`.

        Arguments:
        name -- Name of the systematic to set.
        values -- Arrays. Each array gives the ratio of a systematic
                  variation and the central value of the event weight.
        scheme -- One of 'updown', 'numeric', 'single' or None. Determines the
                  column (of the systematics table) the values will appear in.
                  'updown': Requires `values` to have length 2. Column will
                  be `name` + _up and _down.
                  'numeric' column will be `name` + _i where i is determined by
                  enumerating `values`
                  'single': Requires `values` to have length 1. Column will be
                  `name`
                  None: scheme will be decided based on `values` length, where
                  numeric will be used for lengths > 2.
        cut -- Name of the cut after which the systematic needs to be accounted
               for. If not None, a corresponding item will be found in
               `self.cut_systematic_map`.
        """

        if name == "weight":
            raise ValueError("The name of a systematic can't be 'weight'")
        if len(values) == 0 and callable(values[0]):
            values = values(self.data)
        if scheme is None:
            if len(values) == 1:
                scheme = "single"
            elif len(values) == 2:
                scheme = "updown"
            else:
                scheme = "numeric"
        if scheme == "single":
            names = [name]
        elif scheme == "updown":
            names = [f"{name}_up", f"{name}_down"]
        elif scheme == "numeric":
            names = [f"{name}_{i}" for i in range(len(values))]
        else:
            raise ValueError("scheme needs to be either 'updown', 'numeric',"
                             f"'single' or None, got {scheme}")
        for name, value in zip(names, values):
            self.systematics[name] = value
            if cut is not None:
                self.cut_systematic_map[cut].append(name)

    def _mask(self, column, mask):
        num_events = ak.sum(mask)
        if len(column) != num_events:
            raise ValueError(f"Column length exptected to be {num_events} but "
                             f"got {len(column)}")
        if len(column) > 0:
            return ak.mask(column[np.cumsum(np.asarray(mask)) - 1], mask)
        else:
            return ak.pad_none(column, len(mask), axis=0)

    def set_column(self, column_name, column, all_cuts=False,
                   no_callback=False, lazy=False, categories=None):
        """Sets a column of `self.data`.

        Arguments:
        column_name -- The name of the column to set
        column -- Column data or a callable that returns it.
                  The callable that will be called with `self.data` as argument
        all_cuts -- The callable from `column` will be called only on events
                    passing all cuts (including unapplied cuts).
        no_callback -- A bool whether not to call the callbacks, which usually
                       fill histograms etc.
        lazy -- If True, column must be a callable and the column will be
                inserted as a virtual array, making the callable only called
                when the data array determines it has to.
        categories -- If not None, ignore events that are not part of any of
                      the specified categorizations. This is done by specifying
                      a dict of lists. A key gives the name of the
                      categorization, while the list contains field names
                      of `self.data`. These fields needs to be flat bool
                      arrays. An event is considered to be part of a
                      categorization if any of the fields are True.
        """

        logger.info(
            f"Setting column {column_name}" + (" lazily" if lazy else ""))
        if all_cuts and not self.applying_cuts:
            data = self.final
            mask = ~ak.is_none(data)
            data = ak.flatten(self.final, axis=0)
        else:
            data = self.data
            mask = None

        if categories is not None:
            cats_mask = self._get_category_mask(categories)
            data = data[cats_mask]

        if callable(column):
            if lazy:
                column = pepper.misc.VirtualArrayCopier(data).wrap_with_copy(
                    column)
                column = ak.virtual(column, cache={}, length=len(data))
            else:
                column = column(data)
<<<<<<< HEAD
        if categories is not None:
            column = self._mask(column, cats_mask)
=======
        if column is None:
            raise ValueError("column content must be an array, not None")
>>>>>>> 32c96b8e
        if mask is not None:
            column = self._mask(column, mask)
        if lazy:
            data_copier = pepper.misc.VirtualArrayCopier(self.data)
            data_copier[column_name] = column
            self.data = data_copier.get()
        else:
            self.data[column_name] = column
        self.done_steps.add("column:" + column_name)
        if not no_callback:
            self._invoke_callbacks()

    def set_multiple_columns(self, columns, all_cuts=False, no_callback=False,
                             categories=None):
        """Sets multiple columns of `self.data` at once.

        Arguments:
        columns -- A dict of column names and data or a callable returning
                   the former. The callable will be called with `self.data`
                   as argument.
        all_cuts -- The callables from `columns` will be called only on events
                    passing all cuts (including unapplied cuts).
        no_callback -- A bool whether not to call the callbacks, which usually
                       fill histograms etc.
        categories -- If not None, ignore events that are not part of any of
                      the specified categorizations. This is done by specifying
                      a dict of lists. A key gives the name of the
                      categorization, while the list contains field names
                      of `self.data`. These fields needs to be flat bool
                      arrays. An event is considered to be part of a
                      categorization if any of the fields are True.
        """
        if callable(columns):
            if all_cuts and not self.applying_cuts:
                data = self.final
                data = ak.flatten(self.final, axis=0)
            else:
                data = self.data
            if categories is not None:
                cats_mask = self._get_category_mask(categories)
                data = data[cats_mask]
            columns = columns(data)
        if isinstance(columns, ak.Array):
            columns = {k: columns[k] for k in ak.fields(columns)}
        for name, column in columns.items():
            self.set_column(name, column, all_cuts, no_callback=True,
                            categories=categories)
        if not no_callback:
            self._invoke_callbacks()

    def get_cuts(self):
        """Returns a tuple a list of all cut names and an array containing the
           currently unapplied cuts"""
        return self.cutnames, self.unapplied_cuts.cuts

    def __copy__(self):
        """Makes a shallow copy excluding some constituents. This allows to
        work with the copy without modifying the original"""
        s = self.__class__.__new__(self.__class__)
        s.__dict__.update(self.__dict__)
        # copy(self.data) loads all fields. Workaround
        s.data = pepper.misc.VirtualArrayCopier(self.data).get()
        if self.systematics is not None:
            s.systematics = copy(self.systematics)
        s.cutnames = copy(self.cutnames)
        s.unapplied_cuts = copy(self.unapplied_cuts)
        s.cut_systematic_map = copy(self.cut_systematic_map)
        s.done_steps = copy(self.done_steps)
        return s

    def copy(self):
        """Shorthard for `copy.copy(self)``, see `__copy__`"""
        return copy(self)<|MERGE_RESOLUTION|>--- conflicted
+++ resolved
@@ -367,13 +367,10 @@
                 column = ak.virtual(column, cache={}, length=len(data))
             else:
                 column = column(data)
-<<<<<<< HEAD
+        if column is None:
+            raise ValueError("column content must be an array, not None")
         if categories is not None:
             column = self._mask(column, cats_mask)
-=======
-        if column is None:
-            raise ValueError("column content must be an array, not None")
->>>>>>> 32c96b8e
         if mask is not None:
             column = self._mask(column, mask)
         if lazy:
